--- conflicted
+++ resolved
@@ -19,13 +19,10 @@
 extern crate embedded_hal as hal;
 extern crate generic_array;
 
-<<<<<<< HEAD
-=======
 use core::fmt::Debug;
 use core::mem;
 
 pub use accelerometer::{Accelerometer, I16x3};
->>>>>>> 30b4b31b
 use cast::u16;
 use generic_array::typenum::consts::*;
 use generic_array::{ArrayLength, GenericArray};
